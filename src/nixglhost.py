--- conflicted
+++ resolved
@@ -221,17 +221,12 @@
     "libX11\\.so.*$",
     "libXext\\.so.*$",
     # libwayland
-<<<<<<< HEAD
-    "libwayland-server\.so.*$",
-    "libwayland-client\.so.*$",
-    # WSL specific
-    "libd3d12core\.so.*$",
-    "libd3d12\.so.*$",
-    "libdxcore\.so.*$",
-=======
     "libwayland-server\\.so.*$",
     "libwayland-client\\.so.*$",
->>>>>>> eae6ad08
+    # WSL specific
+    "libd3d12core\\.so.*$",
+    "libd3d12\\.so.*$",
+    "libdxcore\\.so.*$",
 ]
 
 CUDA_DSO_PATTERNS = ["libcudadebugger\\.so.*$", "libcuda\\.so.*$"]
